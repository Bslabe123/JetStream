# Copyright 2024 Google LLC
#
# Licensed under the Apache License, Version 2.0 (the "License");
# you may not use this file except in compliance with the License.
# You may obtain a copy of the License at
#
#     http://www.apache.org/licenses/LICENSE-2.0
#
# Unless required by applicable law or agreed to in writing, software
# distributed under the License is distributed on an "AS IS" BASIS,
# WITHOUT WARRANTIES OR CONDITIONS OF ANY KIND, either express or implied.
# See the License for the specific language governing permissions and
# limitations under the License.

"""Orchestrates the engines with performance optimization for inference.

1. A client sends a DecodeRequest via gRPC to the server, an 'LLMOrchestrator'.
2. This gets wrapped as an 'ActiveRequest' inside the orchestrator, with a
    'return_channel' queue as a place that output tokens can be placed.
    - The ActiveRequest is placed on the 'prefill_queue'.
    - A while loop runs continuously, yielding any tokens placed on the return
      channel until an end condition is met (EOS token or max tokens).
3. There is a prefill_thread per prefill_engine, each of which runs on a
    distinct prefill_slice.
4. There is a generate_thread per generate_engine, each of which runs on a
    distinct generate_slice.
5. Within a prefill thread:
    - It attempts to pop ActiveRequests off the prefill_queue.
    - It tokenizes the request.
    - When successful, it performs a prefill operation, transfers the kv cache
      to the generation slice and pops this information (still wrapped in the
      same ActiveRequest) onto the generation queue.
6. Within a generation thread:
   - There is a queue of integers representing 'available slots'.
   - It checks if there is something on both the slots_queue and generation_
     queue.
   - If so, the kv_cache associated with that request into the decoding state
    of the generation loop at the relevant slot.
   - Regardless, it performs a step.
  - It takes the sampled tokens, and places them on a 'detokenizing_queue'.
7. Within the detokenizing thread:
  - Tokens are detokenized for every 'slot' in a given set of sampled tokens.
  - When an end condition is met, the 'slot' integer is returned to the
    respective generation queue.
  - This does mean that a single generation step may run after detokenizing
    indicates that row is no longer valid (if the detokenizing is running behind
    generation steps), this is fine as it avoids detokenizing being blocking of
    the generate thread.

If you haven't worked with concurrency in python before - queues are thread-safe
by default, so we can happily use them to transfer pointers to data between
different processes. The structure of this server is simple as a result - a
thread for each thing we might want to do (prefill, transfer, generate,
detokenize), and corresponding queues that an active request is passed between.
The same goes for the 'return_channel' of the request itself, where we can just
pop tokens once they are done and try to pop them back to transmit them over
grpc.
It is literally queues all the way down! :)
The primary concern is GIL contention between threads, which is why we block
on queues that don't have an ongoing activity (i.e. everything but the
generation queue) because we don't control to go back to those queues until
necessary. Blocking means that the GIL doesn't switch back to that thread,
wheras continual queue get operations 'chop' control and mean that we do not
achieve good throughput. This is okay on the prefill/transfer/detokenization
threads because we don't need to do anything other than react to the presence
of items on these queues, wheras the generation thread needs to also run a
step - so it cannot block until it has new things to insert.

## Testing
This server is intended to be easy to locally test.

Either use :orchestrator test, which tests the multi-threading components,
:server_test, which extends this to test grpc_components, or run it locally
to debug hangs due to bugs in threads (it is easier to debug with live logs).
"""

import dataclasses
import functools
import itertools
import logging
import os
import queue
import signal
import sys
import threading
import time
import traceback
from typing import Any, AsyncIterator, Optional, Tuple, cast

import grpc
import jax
from jetstream.core.proto import jetstream_pb2
from jetstream.core.proto import jetstream_pb2_grpc
from jetstream.core.utils import async_multifuture
from jetstream.core.utils.return_sample import ReturnSample
from jetstream.engine import engine_api, tokenizer_api, token_utils
from jetstream.core.metrics.prometheus import JetstreamMetricsCollector
import numpy as np

root = logging.getLogger()
root.setLevel(logging.DEBUG)

handler = logging.StreamHandler(sys.stdout)
handler.setLevel(logging.DEBUG)
formatter = logging.Formatter(
    "%(asctime)s - %(name)s - %(levelname)s - %(message)s"
)
handler.setFormatter(formatter)
root.addHandler(handler)


@dataclasses.dataclass
class ActiveRequestMetadata:
  """Inference request metadata."""

  start_time: Optional[float] = None

  prefill_enqueue_time: Optional[float] = None
  prefill_dequeue_time: Optional[float] = None

  transfer_enqueue_time: Optional[float] = None
  transfer_dequeue_time: Optional[float] = None

  generate_enqueue_time: Optional[float] = None
  generate_dequeue_time: Optional[float] = None

  complete_time: Optional[float] = None


@dataclasses.dataclass
class ActiveRequest:
  """Current state of the driver."""

  #################### Information relevant for generation #####################
  max_tokens: int
  # We keep prefill and decode information together in the same object so that
  # there is less indirection about where this return channel is.
  # The return channel returns a list of strings, one per sample for that query.
  return_channel: async_multifuture.AsyncMultifuture[list[ReturnSample]]
  # [num_samples,] which corresponds to whether each sample is complete for the
  # requests.
  complete: Optional[np.ndarray] = None
  prefill_result: Any = None
  #################### Information relevant for prefill ########################
  prefill_content: Optional[str | list[int]] = None
  padded_token_length: Optional[int] = None
  ################## Information relevant for detokenization ###################
  # Which generate step this was added at.
  generate_timestep_added: Optional[int] = None
  is_client_side_tokenization: Optional[bool] = False
  ################## Information relevant for metrics ###################
  metadata: ActiveRequestMetadata = ActiveRequestMetadata()

  def enqueue_samples(self, generated_samples: list[ReturnSample]):
    """Adds the generated sample(s) to return channel for current step.

    Args:
      generated_samples: The generated sample(s) for current step.

    This should be called only from within the Drivers background thread.
    """
    self.return_channel.add_result(generated_samples)


class JetThread(threading.Thread):
  """Thread that kills the program if it fails.

  If a driver thread goes down, we can't operate.
  """

  def run(self):
    try:
      super().run()
    except Exception as e:  # pylint: disable=broad-exception-caught
      print(f"Thread {self.name} encountered an error: {e}")
      traceback.print_exc()
      os.kill(os.getpid(), signal.SIGKILL)


async def _abort_or_raise(
    context: grpc.aio.ServicerContext | None,
    code: grpc.StatusCode,
    details: str,
):
  """Safely aborts a gRPC context if available, or raises an Exception."""
  if context is None:
    raise RuntimeError(details)

  await context.abort(code, details)


class Driver:
  """Drives the engines."""

  _prefill_engines: list[engine_api.Engine]
  _generate_engines: list[engine_api.Engine]
  # Allows us to pre-load the params, primarily so that we can iterate quickly
  # on the driver in colab without reloading weights.
  _prefill_params: list[Any]
  _generate_params: list[Any]
  # Stage 1
  _prefill_backlog: queue.Queue[ActiveRequest | None]
  # Stage 2
  _transfer_backlogs: list[queue.Queue[ActiveRequest]] = []
  # Stage 3
  # We keep this as a dict to avoid a possibly expensive object comparison
  # when logging the index of the generate engine we send a prefill result
  # to, it allows us to natively have the index from the min operation, rather
  # than have to call .index()
  _generate_backlogs: dict[int, queue.Queue[ActiveRequest]] = {}
  # Stage 4
  # This can be a list because we can pass it as an arg to generate and
  # detokenize threads. It is a list of tokens to be detokenized.
  _detokenize_backlogs: list[queue.Queue[engine_api.ResultTokens]] = []
  _generate_slots: list[queue.Queue[int]] = []
  _active_requests: list[queue.Queue[tuple[int, ActiveRequest]]] = []

  # For interleaved_mode, only generate if all slots are full
  # or corresponding prefill queue is empty.
  _interleaved_mode: bool = False

  # todo: remove jax_padding after all then engine migrate to np padding
  _jax_padding = True

  # All metrics we want to monitor should be collected with this
  _metrics_collector: JetstreamMetricsCollector | None = None

  def __init__(
      self,
      prefill_engines: Optional[list[engine_api.Engine]] = None,
      generate_engines: Optional[list[engine_api.Engine]] = None,
      prefill_params: Optional[list[Any]] = None,
      generate_params: Optional[list[Any]] = None,
      interleaved_mode: bool = False,
      jax_padding: bool = True,
      metrics_collector: JetstreamMetricsCollector | None = None,
      is_ray_backend: bool = False,
  ):
    if prefill_engines is None:
      prefill_engines = []
    if generate_engines is None:
      generate_engines = []
    if prefill_params is None:
      prefill_params = []
    if generate_params is None:
      generate_params = []

    logging.info(
        "Initialising driver with %d prefill engines and %d generate engines.",
        len(prefill_engines),
        len(generate_engines),
    )
    self._prefill_engines = prefill_engines
    self._generate_engines = generate_engines
    self._prefill_params = prefill_params
    self._generate_params = generate_params
    self._interleaved_mode = interleaved_mode
    self._metrics_collector = metrics_collector

    # Stages 1-4 represent the life cycle of a request.
    # Stage 1
    # At first, a request is placed here in order to get prefilled.
    self._prefill_backlog = queue.Queue()
    if self._metrics_collector:
      self._metrics_collector.get_prefill_backlog_metric().set_function(
          lambda: float(self._prefill_backlog.qsize())
      )

    # Stage 2
    # After prefilling, it is placed here in order to get transferred to
    # one of the generate backlogs.
    # Interleaved Mode: Max size is 1 to increase the HBM utilization
    # during generate.
    # Disaggregated Mode: Max size is 4 to allow for 2 prefills to be enqueued
    # while 1 transfer is enqueued while 1 is being transferred.
    # TODO: Make queue size configurable.
    self._transfer_backlogs = [
        queue.Queue(1 if self._interleaved_mode else 4)
        for i in range(len(self._prefill_engines))
    ]
    if self._metrics_collector:
      for idx, backlog in enumerate(self._transfer_backlogs):
        self._metrics_collector.get_transfer_backlog_metric(idx).set_function(
            functools.partial(float, backlog.qsize())
        )
    # Stage 3
    # Each generate engine accesses its own generate backlog.
    # Interleaved Mode: Max size is 1 to increase the HBM utilization
    # during generate.
    # Disaggregated Mode: Set as 1/3 the number of concurrent decodes.
    # TODO: Calculate the backlog to saturate the generate engine while
    # minimizing the memory usage for disaggregated mode.
    # TODO: Make queue size configurable.
    self._generate_backlogs = {
        idx: queue.Queue(
            1 if self._interleaved_mode else engine.max_concurrent_decodes // 3
        )
        for idx, engine in enumerate(self._generate_engines)
    }
    if self._metrics_collector:
      for idx, backlog in self._generate_backlogs.items():
        self._metrics_collector.get_generate_backlog_metric(idx).set_function(
            functools.partial(float, backlog.qsize())
        )
    # Stage 4
    # After generation, ActiveRequests are placed on the detokenization backlog
    # for tokens to be sent into each ActiveRequest's return channel.
    # We have one of these per generate engine to simplify the logic keeping
    # track of which generation engine to replace slots on.
    # This is a queue of either - tuple[int, ActiveRequest] which represents our
    # active requests, or tuple[int, sample_tokens]. We combine these into one
    # queue because it allows us to be somewhat clever with how we do
    # detokenization.
    # If the detokenization receives an (int, ActiveRequest) this signifies
    # that slot int should from now be placing tokens in the return channel of
    # the ActiveRequest.
    # If it receives (int, sample_tokens) then it actually
    # does a detokenization for any slots which have previously been set active
    # via the previous kind of object, and the int is used to log which step
    # the tokens were created at. By having them in one queue we prevent
    # the possibility of race conditions where a slot is made live before the
    # tokens are ready and it receives tokens from a different sequence,
    # or tokens detokenized before the relevant slot is live.
    self._detokenize_backlogs = [
        # We don't let detokenization accumulate more than 8 steps to avoid
        # synchronization issues.
        queue.Queue(8)
        for _ in self._generate_engines
    ]

    # A queue of integers representing available 'slots' in the decode
    # operation. I.e. potentially available rows in the batch and/or microbatch.
    # When we want to insert a prefill result, we pop an integer to insert at.
    # When this is empty, it means all slots are full.
    self._generate_slots = [
        queue.Queue(engine.max_concurrent_decodes)
        for engine in self._generate_engines
    ]
    _ = [
        [
            self._generate_slots[idx].put(i)
            for i in range(engine.max_concurrent_decodes)
        ]
        for idx, engine in enumerate(self._generate_engines)
    ]

    self._jax_padding = jax_padding

    # Create all threads
    self._prefill_threads = [
        JetThread(
            target=functools.partial(self._prefill_thread, idx),
            name=f"prefill-{idx}",
            daemon=True,
        )
        for idx in range(len(self._prefill_engines))
    ]
    self._transfer_threads = [
        JetThread(
            target=functools.partial(
                self._transfer_thread,
                idx,
            ),
            name=f"transfer-{idx}",
            daemon=True,
        )
        for idx in range(len(self._prefill_engines))
    ]
    self._generate_threads = [
        JetThread(
            target=functools.partial(
                self._generate_thread,
                idx,
            ),
            name=f"generate-{idx}",
            daemon=True,
        )
        for idx in range(len(self._generate_engines))
    ]
    self.detokenize_threads = [
        JetThread(
            target=functools.partial(
                self._detokenize_thread,
                idx,
            ),
            name=f"detokenize-{idx}",
        )
        for idx in range(len(self._generate_engines))
    ]
    self._all_threads = list(
        itertools.chain(
            self._prefill_threads,
            self._transfer_threads,
            self._generate_threads,
            self.detokenize_threads,
        )
    )
    self.live = True
    self._is_ray_backend = is_ray_backend
    # Start all threads
    for t in self._all_threads:
      t.start()

  def stop(self):
    """Stops the driver and all background threads."""
    # Signal to all threads that they should stop.
    self.live = False

    all_backlogs = list(
        itertools.chain(
            [self._prefill_backlog],
            self._transfer_backlogs,
            self._generate_backlogs.values(),
            self._detokenize_backlogs,
        )
    )

    while any(t.is_alive() for t in self._all_threads):
      # Empty all backlogs and mark any remaining requests as cancelled.
      for q in all_backlogs:
        while True:
          try:
            r = q.get_nowait()
            if r is None:
              continue
            elif isinstance(r, ActiveRequest):
              r.return_channel = None
            else:  # detokenize backlog
              _, r = r
              if isinstance(r, ActiveRequest):
                r.return_channel = None
          except queue.Empty:
            break

      # Put sentinels to unblock threads.
      for q in all_backlogs:
        try:
          q.put_nowait(None)
        except queue.Full:
          pass

    # Wait for all threads to stop.
    for t in self._all_threads:
      t.join()

  def get_total_concurrent_requests(self) -> int:
    """Gets the total number of concurrent requests the driver can handle."""
    # We don't support filling all backlogs at once because it can cause GIL
    # contention.
    total_max_concurrent_decodes = sum(
        [e.max_concurrent_decodes for e in self._generate_engines]
    )
    return total_max_concurrent_decodes

  def place_request_on_prefill_queue(self, request: ActiveRequest):
    """Used to place new requests for prefilling and generation."""
    # Don't block so we can fail and shed load when the queue is full.
    self._prefill_backlog.put(request, block=False)

  def _process_prefill_content(
      self,
      request: ActiveRequest,
      tokenizer: tokenizer_api.Tokenizer,
      is_bos: bool,
      max_prefill_length: int,
  ) -> Tuple[jax.Array | np.ndarray, int]:
    content = request.prefill_content
    if isinstance(content, str):
      # If it's text input, tokenize and pad the input.
      return tokenizer.encode(
          content,
          is_bos=is_bos,
          max_prefill_length=max_prefill_length,
          jax_padding=self._jax_padding,
      )
    else:
      # If it's token input, pad the input.
      return token_utils.pad_tokens(
          content,
          tokenizer.bos_id,
          tokenizer.pad_id,
          is_bos=is_bos,
          max_prefill_length=max_prefill_length,
          jax_padding=self._jax_padding,
      )

  def _prefill_thread(self, idx: int):
    """Thread which runs in the background performing prefills."""
    logging.info("---------Spinning up prefill thread %d.---------", idx)
    prefill_engine = self._prefill_engines[idx]
    prefill_params = self._prefill_params[idx]
    metadata = prefill_engine.get_tokenizer()
    tokenizer = prefill_engine.build_tokenizer(metadata)
    logging.info("---------Prefill params %d loaded.---------", idx)

    while self.live:
      my_transfer_backlog = self._transfer_backlogs[idx]
      # The prefill thread can just sleep until it has work to do.
      request = self._prefill_backlog.get(block=True)

      if request is None:
        break
      request.metadata.prefill_dequeue_time = time.perf_counter()
      is_bos = True
      logging.info(
          "Prefilling on prefill engine %d : prefill queue size, %d,"
          " is_bos: %s",
          idx,
          self._prefill_backlog.qsize(),
          is_bos,
      )
      # Tokenize and padding the text or token input.
      padded_tokens, true_length = self._process_prefill_content(
          request, tokenizer, is_bos, prefill_engine.max_prefill_length
      )
      if isinstance(prefill_engine, engine_api.JetStreamEngine):
        request.padded_token_length = token_utils.take_nearest_length(
            prefill_engine.prefill_buckets, true_length
        )
        prefill_engine.set_padded_token_length(request.padded_token_length)

      # Compute new kv cache for the prefill_content.
      prefill_result, first_token = prefill_engine.prefill(
          params=prefill_params,
          padded_tokens=padded_tokens,
          true_length=true_length,
      )

      request.prefill_result = prefill_result

      # put first token to detokenize queue
      request.complete = np.zeros((prefill_engine.samples_per_slot,), np.bool_)
      my_detokenize_backlog = self._detokenize_backlogs[idx]
      request.metadata.transfer_enqueue_time = time.perf_counter()
      my_detokenize_backlog.put(
          (first_token, request, request.metadata.prefill_dequeue_time),
          block=True,
      )

      # Once prefill is complete, place it on the generation queue and block if
      # full.
      my_transfer_backlog.put(request, block=True)
      logging.info(
          "Placed request on transfer queue %d, %d queued requests.",
          idx,
          my_transfer_backlog.qsize(),
      )

      if self._metrics_collector:
        self._metrics_collector.get_time_per_prefill_token().observe(
            (
                request.metadata.transfer_enqueue_time
                - request.metadata.prefill_dequeue_time
            )
            / true_length
        )

      del prefill_result
      del request

  def _jax_transfer_prefill_result(
      self, new_request: ActiveRequest, target_idx: int
  ):
    new_request.prefill_result = jax.device_put(
        new_request.prefill_result,
        self._generate_engines[target_idx].get_prefix_destination_sharding(),
    )
    # Block here so we don't block on the generate thread that steps.
    jax.block_until_ready(new_request.prefill_result)

  def _ray_transfer_prefill_result(
      self, new_request: ActiveRequest, target_idx: int
  ):
    self._generate_engines[target_idx].transfer(new_request.prefill_result)

  def _transfer_prefill_result(
      self, new_request: ActiveRequest, target_idx: int
  ):
    if self._is_ray_backend:
      self._ray_transfer_prefill_result(new_request, target_idx)
    else:
      self._jax_transfer_prefill_result(new_request, target_idx)

  def _transfer_thread(self, idx: int):
    """Transfers the kv cache on an active request to the least full
    generate backlog."""
    transfer_backlog = self._transfer_backlogs[idx]

    while self.live:
      # The transfer thread can just sleep until it has work to do.
      new_request = transfer_backlog.get(block=True)
      if new_request is None:
        break
      new_request.metadata.transfer_dequeue_time = time.perf_counter()
      target_idx = min(
          self._generate_backlogs.items(), key=lambda q: q[1].qsize()
      )[0]
      # Only transfer the KVCache for the disaggregated serving.
      # TODO: Remove the conditional after fixing the compatibility.
      if not self._interleaved_mode:
        logging.info(
            "Transferring prefill from prefill engine %d "
            "to generate engine %d.",
            idx,
            target_idx,
        )
        # Transfer the info to the relevant generate slice.
        self._transfer_prefill_result(new_request, target_idx)
      # Place the request on the correct generate backlog and block if full.
      new_request.metadata.generate_enqueue_time = time.perf_counter()
      self._generate_backlogs[target_idx].put(new_request, block=True)
      logging.info(
          "Successfully transferred prefill "
          "from prefill engine %d to generate engine %d "
          "(%d requests now in backlog).",
          idx,
          target_idx,
          self._generate_backlogs[target_idx].qsize(),
      )

  def _generate_thread(self, idx: int):
    """Step token generation and insert prefills from backlog."""
    logging.info("---------Spinning up generate thread %d.---------", idx)
    generate_engine = self._generate_engines[idx]
    my_slots = self._generate_slots[idx]
    my_generate_backlog = self._generate_backlogs[idx]
    my_detokenize_backlog = self._detokenize_backlogs[idx]

    # Keep track of what step tokens were generated at.
    generate_timestep = 0
    # State to store things like running kv cache in.
    decode_state = generate_engine.init_decode_state()

    generate_params = self._generate_params[idx]
    logging.info("---------Generate params %d loaded.---------", idx)
    time_of_last_generate = time.time()
    time_of_last_print = time.time()
    while self.live:
      if (time.time() - time_of_last_print) > 1:
        logging.info(
            "Generate thread making a decision with:"
            " prefill_backlog=%d"
            " generate_free_slots=%d",
            self._prefill_backlog.qsize(),
            my_slots.qsize(),
        )
        time_of_last_print = time.time()

      max_concurrent_decodes = generate_engine.max_concurrent_decodes

      if self._metrics_collector:
        self._metrics_collector.get_slots_used_percentage_metric(
            idx
        ).set_function(
            lambda: float(1 - (my_slots.qsize() / max_concurrent_decodes))
        )

      # Check if there are any free my_slots. We don't want to block here since
      # we can still generate if we can't insert. We do this in a while loop to
      # insert as many sequences as possible.
      while True:
        my_slots_size = my_slots.qsize()

        try:
          slot = my_slots.get(block=False)
          # Found a slot, now see if we can fill it.
        except queue.Empty:
          # Exit this while loop as we have no free slots to insert into.
          break

        # We block when the decode slots are all free since we need to get a
        # prefilled request to insert. We add timeout for the block to handle
        # the case when the prefill backlog is cancelled and we end up with no
        # more useful prefill work to do.
        block = my_slots_size == max_concurrent_decodes
        if self._interleaved_mode:
          # For interleaved mode, we also blocks when prefill backlog
          # is not empty or there are transfer work to do.
          block |= not self._prefill_backlog.empty()
          block |= not self._transfer_backlogs[idx].empty()
        try:
          new_request = my_generate_backlog.get(block=block, timeout=1.0)
          if new_request is None:
            break
          new_request.metadata.generate_dequeue_time = time.perf_counter()
          if (
              self._metrics_collector
              and new_request.metadata.start_time is not None
          ):
            self._metrics_collector.get_queue_duration().observe(
                # Time in prefill queue
                new_request.metadata.prefill_dequeue_time
                - new_request.metadata.prefill_enqueue_time
                # Time in transfer queue
                + new_request.metadata.transfer_dequeue_time
                - new_request.metadata.transfer_enqueue_time
                # Time in generate queue
                + new_request.metadata.generate_dequeue_time
                - new_request.metadata.generate_enqueue_time
            )
          # Got free slot and new request, use them.
        except queue.Empty:
          # No new requests, we can't insert, so put back slot.
          my_slots.put(slot, block=False)
          # If we were blocking and hit the timeout, then retry the loop.
          # Otherwise, we can exit and proceed to generation.
          if block:
            continue
          else:
            break

        # Signal to kill the thread.
        if new_request is None:
          return

        logging.info(
            "Generate slice %d filling slot %d at step %d.",
            idx,
            slot,
            generate_timestep,
        )

        if isinstance(generate_engine, engine_api.JetStreamEngine):
          generate_engine.set_padded_token_length(
              new_request.padded_token_length
          )

        decode_state = generate_engine.insert(
            new_request.prefill_result, decode_state, slot=slot
        )
        del new_request.prefill_result
        new_request.generate_timestep_added = generate_timestep
        new_request.complete = np.zeros(
            (generate_engine.samples_per_slot,), dtype=np.bool_
        )
        # Respond to detokenization backpressure.
        my_detokenize_backlog.put((slot, new_request), block=True)

      # At this point, we know that we have at least some slots filled.
      assert (
          my_slots.qsize() < max_concurrent_decodes
      ), "At this point we must have some requests inserted into the slots."

      # Now we actually take a generate step on requests in the slots.
      decode_state, sampled_tokens = generate_engine.generate(
          generate_params, decode_state
      )
      sampled_tokens.copy_to_host_async()
      # Respond to detokenization backpressure.
      my_detokenize_backlog.put((generate_timestep, sampled_tokens), block=True)
      generate_timestep += 1
      logging.info(
          "Generate engine %d step %d - slots free : %d / %d, took %.2fms",
          idx,
          generate_timestep,
          my_slots_size,
          max_concurrent_decodes,
          (time.time() - time_of_last_generate) * 10**3,
      )
      time_of_last_generate = time.time()

  def _detokenize_thread(self, idx: int):
    """Detokenize sampled tokens and returns them to the user."""
    # One of these per generate engine.
    # For all filled my_slots, pop the sampled token onto the relevant
    # requests return channel. If it done, place it back onto free slots.
    my_detokenize_backlog = self._detokenize_backlogs[idx]
    my_generate_engine = self._generate_engines[idx]
    my_slots = self._generate_slots[idx]

    metadata = my_generate_engine.get_tokenizer()
    tokenizer = my_generate_engine.build_tokenizer(metadata)
    my_live_requests = {
        i: None for i in range(my_generate_engine.max_concurrent_decodes)
    }
    while self.live:
      data = my_detokenize_backlog.get(block=True)
      if data is None:
        break
      start_detokenize_time = time.time()
      # prefill first token
      if isinstance(data[0], engine_api.ResultTokens):
        request_first_token, request, _ = data
        request_first_token = request_first_token.convert_to_numpy()

        results, complete = token_utils.process_result_tokens(
            tokenizer=tokenizer,
            slot=0,  # always 0 as prefill only run 1 sample
            slot_max_length=request.max_tokens,
            result_tokens=request_first_token,
            is_client_side_tokenization=request.is_client_side_tokenization,
            complete=request.complete,
        )
        request.complete = complete
        # Return some output samples.
        request.enqueue_samples(results)

        first_token_return_time = time.perf_counter()
        if self._metrics_collector:
          self._metrics_collector.get_time_to_first_token().observe(
              first_token_return_time - request.metadata.prefill_dequeue_time
          )
        logging.info(
            "TTFT duration: %fms",
            (first_token_return_time - request.metadata.prefill_dequeue_time)
            * 1000,
        )
      # generate step tokens
      elif isinstance(data[1], engine_api.ResultTokens):
        # We want to detokenize them.
        generate_timestep_added, result_tokens = data
        # Disable attribute error because pytype doesn't know this
        # is a result tokens, and we can't annotate the tuple.
        result_tokens = result_tokens.convert_to_numpy()

        for slot, request in my_live_requests.items():
          if request is not None:
            results, complete = token_utils.process_result_tokens(
                tokenizer=tokenizer,
                slot=slot,
                slot_max_length=request.max_tokens,
                result_tokens=result_tokens,
                is_client_side_tokenization=request.is_client_side_tokenization,
                complete=request.complete,
            )
            request.complete = complete
            # Return some output samples.
            request.enqueue_samples(results)
            if request.complete.all():
<<<<<<< HEAD
              request.metadata.complete_time = time.perf_counter()
=======
              if self._metrics_collector:
                self._metrics_collector.get_request_success_count_metric().inc()
>>>>>>> 64ff9eae
              request.return_channel.close()
              if self._metrics_collector:
                self._metrics_collector.get_time_per_output_token().observe(
                    (
                        request.metadata.complete_time
                        - request.metadata.transfer_enqueue_time
                    )
                    / result_tokens.get_result_at_slot(slot).lengths
                )
                self._metrics_collector.get_time_per_request().observe(
                    request.metadata.complete_time
                    - request.metadata.transfer_enqueue_time
                )

                if request.metadata.start_time:
                  total_time = (
                      request.metadata.complete_time
                      - request.metadata.start_time
                  )
                  prefill_time = (
                      request.metadata.transfer_enqueue_time
                      - request.metadata.prefill_dequeue_time
                  )
                  generate_time = (
                      request.metadata.complete_time
                      - request.metadata.generate_dequeue_time
                  )
                  self._metrics_collector.get_wait_time_per_request().observe(
                      total_time - prefill_time - generate_time
                  )
              # Place the slot back on the free queue.
              my_live_requests[slot] = None
              my_slots.put(slot, block=False)  # This should always have space.
              my_generate_engine.free_resource(slot)
        logging.info(
            "Detokenizing generate step %d took %.2fms",
            generate_timestep_added,
            (time.time() - start_detokenize_time) * 10**3,
        )
      else:
        # We want to update a slot with the new channel.
        slot, active_request = data
        my_live_requests[slot] = active_request


class LLMOrchestrator(jetstream_pb2_grpc.OrchestratorServicer):
  """Coordinates a set of prefill and generate slices for LLM decoding."""

  _driver: Driver

  def __init__(self, driver: Driver):
    self._driver = driver

  def _get_prefill_content(
      self, request: jetstream_pb2.DecodeRequest
  ) -> Tuple[str | list[int], bool]:
    which_content = request.WhichOneof("content")
    content = getattr(request, which_content)
    if which_content == "text_content":
      return cast(jetstream_pb2.DecodeRequest.TextContent, content).text, False
    else:
      return (
          list(
              cast(jetstream_pb2.DecodeRequest.TokenContent, content).token_ids
          ),
          True,
      )

  def process_client_side_tokenization_response(self, response: Any):
    samples = []
    for sample in response:
      samples.append(
          jetstream_pb2.DecodeResponse.StreamContent.Sample(
              token_ids=sample.token_ids,
          )
      )
    return jetstream_pb2.DecodeResponse(
        stream_content=jetstream_pb2.DecodeResponse.StreamContent(
            samples=samples
        )
    )

  def should_buffer_response(self, response: Any) -> bool:
    for item in response:
      if item.text and token_utils.is_byte_token(item.text[-1]):
        # If any sample ends in bytes, this means we might still need to
        # decode more bytes to compose the string.
        return True

  def process_server_side_tokenization_response(
      self, response: Any, buffered_response_list
  ):
    # Flush the buffered responses to each sample of current response.
    current_response_with_flushed_buffer = list(
        zip(*buffered_response_list, response)
    )
    # Empty buffer: [[s0_cur], [s1_cur], ...]
    # Has buffer:
    # [[s0_b0, s0_b1, ..., s0_cur], [s1_b0, s1_b1, ..., s1_cur], ...]
    current_response_with_flushed_buffer = cast(
        list[list[ReturnSample]], current_response_with_flushed_buffer
    )
    # Form correct sample(s) and return as StreamContent for this iteration.
    samples = []
    for sample in current_response_with_flushed_buffer:
      text = []
      token_ids = []
      for resp in sample:
        text.extend(resp.text)
        token_ids.extend(resp.token_ids)
      samples.append(
          jetstream_pb2.DecodeResponse.StreamContent.Sample(
              text=token_utils.text_tokens_to_str(text),
              token_ids=token_ids,
          )
      )
    return jetstream_pb2.DecodeResponse(
        stream_content=jetstream_pb2.DecodeResponse.StreamContent(
            samples=samples
        )
    )

  async def Decode(  # pylint: disable=invalid-overridden-method
      self,
      request: jetstream_pb2.DecodeRequest,
      context: Optional[grpc.aio.ServicerContext] = None,
  ) -> AsyncIterator[jetstream_pb2.DecodeResponse]:
    """Decode."""
    if context is None:
      logging.warning(
          "LLM orchestrator is being used in offline test mode, and will not"
          " respond to gRPC queries - only direct function calls."
      )
    is_client_side_tokenization = False
    return_channel = async_multifuture.AsyncMultifuture()
    if context:
      context.add_done_callback(return_channel.cancel)
    prefill_content, is_client_side_tokenization = self._get_prefill_content(
        request
    )
    # Wrap request as an ActiveRequest.
    active_request = ActiveRequest(
        max_tokens=request.max_tokens,
        prefill_content=prefill_content,
        is_client_side_tokenization=is_client_side_tokenization,
        return_channel=return_channel,
        metadata=ActiveRequestMetadata(
            start_time=request.metadata.start_time,
            prefill_enqueue_time=time.perf_counter(),
        ),
    )
    # The first stage is being prefilled, all other stages are handled
    # inside the driver (transfer, generate*N, detokenize).
    try:
      self._driver.place_request_on_prefill_queue(active_request)
    except queue.Full:
      # Safely abort the gRPC server thread with a retriable error.
      await _abort_or_raise(
          context=context,
          code=grpc.StatusCode.RESOURCE_EXHAUSTED,
          details=(
              "The driver prefill queue is full and more requests cannot be"
              " handled. You may retry this request."
          ),
      )
    logging.info(
        "Placed request on the prefill queue.",
    )
    # When an active request is created a queue is instantiated. New tokens
    # are placed there during the decoding loop, we pop from that queue by
    # using the .next method on the active request.
    # Yielding allows for the response to be a streaming grpc call - which
    # can be called via iterating over a for loop on the client side.
    # The DecodeResponse stream should consume all generated tokens in
    # return_channel when complete signal is received (AsyncMultifuture
    # promises this).
    buffered_response_list = []
    async for response in active_request.return_channel:
      response = cast(list[ReturnSample], response)
      if is_client_side_tokenization:
        # If is_client_side_tokenization, the client should request with token
        # ids, and the JetStream server will return token ids as response.
        # The client should take care of tokenization and detokenization.
        yield self.process_client_side_tokenization_response(response)
      else:
        # Buffer response mechanism is used to handle streaming
        # detokenization with special character (For some edge cases with
        # SentencePiece tokenizer, it requires to decode a complete sequence
        # instead of a single token).
        if self.should_buffer_response(response):
          buffered_response_list.append(response)
          continue
        yield self.process_server_side_tokenization_response(
            response, buffered_response_list
        )
        # Reset buffer after flushed.
        buffered_response_list = []

  async def HealthCheck(  # pylint: disable=invalid-overridden-method
      self,
      request: jetstream_pb2.HealthCheckRequest,
      context: Optional[grpc.aio.ServicerContext] = None,
  ) -> jetstream_pb2.HealthCheckResponse:
    """HealthCheck."""
    if context is None:
      logging.warning(
          "LLM orchestrator is being used in offline test mode, and will not"
          " respond to gRPC queries - only direct function calls."
      )
    is_live = self._driver.live
    return jetstream_pb2.HealthCheckResponse(is_live=is_live)<|MERGE_RESOLUTION|>--- conflicted
+++ resolved
@@ -827,14 +827,10 @@
             # Return some output samples.
             request.enqueue_samples(results)
             if request.complete.all():
-<<<<<<< HEAD
               request.metadata.complete_time = time.perf_counter()
-=======
+              request.return_channel.close()
               if self._metrics_collector:
                 self._metrics_collector.get_request_success_count_metric().inc()
->>>>>>> 64ff9eae
-              request.return_channel.close()
-              if self._metrics_collector:
                 self._metrics_collector.get_time_per_output_token().observe(
                     (
                         request.metadata.complete_time
