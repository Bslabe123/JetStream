# Copyright 2024 Google LLC
#
# Licensed under the Apache License, Version 2.0 (the "License");
# you may not use this file except in compliance with the License.
# You may obtain a copy of the License at
#
#     http://www.apache.org/licenses/LICENSE-2.0
#
# Unless required by applicable law or agreed to in writing, software
# distributed under the License is distributed on an "AS IS" BASIS,
# WITHOUT WARRANTIES OR CONDITIONS OF ANY KIND, either express or implied.
# See the License for the specific language governing permissions and
# limitations under the License.

"""Orchestrates the engines with performance optimization for inference.

1. A client sends a DecodeRequest via gRPC to the server, an 'LLMOrchestrator'.
2. This gets wrapped as an 'ActiveRequest' inside the orchestrator, with a
    'return_channel' queue as a place that output tokens can be placed.
    - The ActiveRequest is placed on the 'prefill_queue'.
    - A while loop runs continuously, yielding any tokens placed on the return
      channel until an end condition is met (EOS token or max tokens).
3. There is a prefill_thread per prefill_engine, each of which runs on a
    distinct prefill_slice.
4. There is a generate_thread per generate_engine, each of which runs on a
    distinct generate_slice.
5. Within a prefill thread:
    - It attempts to pop ActiveRequests off the prefill_queue.
    - It tokenizes the request.
    - When successful, it performs a prefill operation, transfers the kv cache
      to the generation slice and pops this information (still wrapped in the
      same ActiveRequest) onto the generation queue.
6. Within a generation thread:
   - There is a queue of integers representing 'available slots'.
   - It checks if there is something on both the slots_queue and generation_
     queue.
   - If so, the kv_cache associated with that request into the decoding state
    of the generation loop at the relevant slot.
   - Regardless, it performs a step.
  - It takes the sampled tokens, and places them on a 'detokenizing_queue'.
7. Within the detokenizing thread:
  - Tokens are detokenized for every 'slot' in a given set of sampled tokens.
  - When an end condition is met, the 'slot' integer is returned to the
    respective generation queue.
  - This does mean that a single generation step may run after detokenizing
    indicates that row is no longer valid (if the detokenizing is running behind
    generation steps), this is fine as it avoids detokenizing being blocking of
    the generate thread.

If you haven't worked with concurrency in python before - queues are thread-safe
by default, so we can happily use them to transfer pointers to data between
different processes. The structure of this server is simple as a result - a
thread for each thing we might want to do (prefill, transfer, generate,
detokenize), and corresponding queues that an active request is passed between.
The same goes for the 'return_channel' of the request itself, where we can just
pop tokens once they are done and try to pop them back to transmit them over
grpc.
It is literally queues all the way down! :)
The primary concern is GIL contention between threads, which is why we block
on queues that don't have an ongoing activity (i.e. everything but the
generation queue) because we don't control to go back to those queues until
necessary. Blocking means that the GIL doesn't switch back to that thread,
wheras continual queue get operations 'chop' control and mean that we do not
achieve good throughput. This is okay on the prefill/transfer/detokenization
threads because we don't need to do anything other than react to the presence
of items on these queues, wheras the generation thread needs to also run a
step - so it cannot block until it has new things to insert.

## Testing
This server is intended to be easy to locally test.

Either use :orchestrator test, which tests the multi-threading components,
:server_test, which extends this to test grpc_components, or run it locally
to debug hangs due to bugs in threads (it is easier to debug with live logs).
"""

import dataclasses
import functools
import itertools
import logging
import os
import queue
import signal
import sys
import threading
import time
import traceback
from typing import Any, AsyncIterator, Optional, Tuple, cast

import grpc
import jax
from jetstream.core.proto import jetstream_pb2
from jetstream.core.proto import jetstream_pb2_grpc
from jetstream.core.utils import async_multifuture
from jetstream.core.utils.return_sample import ReturnSample
from jetstream.engine import engine_api, tokenizer_api, token_utils
from jetstream.core.metrics.prometheus import JetstreamMetricsCollector
import numpy as np

root = logging.getLogger()
root.setLevel(logging.DEBUG)

handler = logging.StreamHandler(sys.stdout)
handler.setLevel(logging.DEBUG)
formatter = logging.Formatter(
    "%(asctime)s - %(name)s - %(levelname)s - %(message)s"
)
handler.setFormatter(formatter)
root.addHandler(handler)


<<<<<<< HEAD
@dataclasses.dataclass
class ActiveRequestMetadata:
  """Inference request metadata."""

  start_time: Optional[float] = None

  prefill_enqueue_time: Optional[float] = None
  prefill_dequeue_time: Optional[float] = None

  transfer_enqueue_time: Optional[float] = None
  transfer_dequeue_time: Optional[float] = None

  generate_enqueue_time: Optional[float] = None
  generate_dequeue_time: Optional[float] = None

  complete_time: Optional[float] = None


=======
>>>>>>> 45f8735e
@dataclasses.dataclass
class ActiveRequest:
  """Current state of the driver."""

  #################### Information relevant for generation #####################
  max_tokens: int
  # We keep prefill and decode information together in the same object so that
  # there is less indirection about where this return channel is.
  # The return channel returns a list of strings, one per sample for that query.
  return_channel: async_multifuture.AsyncMultifuture[list[ReturnSample]]
  # [num_samples,] which corresponds to whether each sample is complete for the
  # requests.
  complete: Optional[np.ndarray] = None
  prefill_result: Any = None
  #################### Information relevant for prefill ########################
  prefill_content: Optional[str | list[int]] = None
  padded_token_length: Optional[int] = None
  ################## Information relevant for detokenization ###################
  # Which generate step this was added at.
  generate_timestep_added: Optional[int] = None
  is_client_side_tokenization: Optional[bool] = False
  ################## Information relevant for metrics ###################
  metadata: ActiveRequestMetadata = ActiveRequestMetadata()

  def enqueue_samples(self, generated_samples: list[ReturnSample]):
    """Adds the generated sample(s) to return channel for current step.

    Args:
      generated_samples: The generated sample(s) for current step.

    This should be called only from within the Drivers background thread.
    """
    self.return_channel.add_result(generated_samples)


class JetThread(threading.Thread):
  """Thread that kills the program if it fails.

  If a driver thread goes down, we can't operate.
  """

  def run(self):
    try:
      super().run()
    except Exception as e:  # pylint: disable=broad-exception-caught
      print(f"Thread {self.name} encountered an error: {e}")
      traceback.print_exc()
      os.kill(os.getpid(), signal.SIGKILL)


async def _abort_or_raise(
    context: grpc.aio.ServicerContext | None,
    code: grpc.StatusCode,
    details: str,
):
  """Safely aborts a gRPC context if available, or raises an Exception."""
  if context is None:
    raise RuntimeError(details)

  await context.abort(code, details)


class Driver:
  """Drives the engines."""

  _prefill_engines: list[engine_api.Engine]
  _generate_engines: list[engine_api.Engine]
  # Allows us to pre-load the params, primarily so that we can iterate quickly
  # on the driver in colab without reloading weights.
  _prefill_params: list[Any]
  _generate_params: list[Any]
  # Stage 1
  _prefill_backlog: queue.Queue[ActiveRequest | None]
  # Stage 2
  _transfer_backlogs: list[queue.Queue[ActiveRequest]] = []
  # Stage 3
  # We keep this as a dict to avoid a possibly expensive object comparison
  # when logging the index of the generate engine we send a prefill result
  # to, it allows us to natively have the index from the min operation, rather
  # than have to call .index()
  _generate_backlogs: dict[int, queue.Queue[ActiveRequest]] = {}
  # Stage 4
  # This can be a list because we can pass it as an arg to generate and
  # detokenize threads. It is a list of tokens to be detokenized.
  _detokenize_backlogs: list[queue.Queue[engine_api.ResultTokens]] = []
  _generate_slots: list[queue.Queue[int]] = []
  _active_requests: list[queue.Queue[tuple[int, ActiveRequest]]] = []

  # For interleaved_mode, only generate if all slots are full
  # or corresponding prefill queue is empty.
  _interleaved_mode: bool = False

  # todo: remove jax_padding after all then engine migrate to np padding
  _jax_padding = True

  # All metrics we want to monitor should be collected with this
  _metrics_collector: JetstreamMetricsCollector | None = None

  def __init__(
      self,
      prefill_engines: Optional[list[engine_api.Engine]] = None,
      generate_engines: Optional[list[engine_api.Engine]] = None,
      prefill_params: Optional[list[Any]] = None,
      generate_params: Optional[list[Any]] = None,
      interleaved_mode: bool = False,
      jax_padding: bool = True,
      metrics_collector: JetstreamMetricsCollector | None = None,
      is_ray_backend: bool = False,
  ):
    if prefill_engines is None:
      prefill_engines = []
    if generate_engines is None:
      generate_engines = []
    if prefill_params is None:
      prefill_params = []
    if generate_params is None:
      generate_params = []

    logging.info(
        "Initialising driver with %d prefill engines and %d generate engines.",
        len(prefill_engines),
        len(generate_engines),
    )
    self._prefill_engines = prefill_engines
    self._generate_engines = generate_engines
    self._prefill_params = prefill_params
    self._generate_params = generate_params
    self._interleaved_mode = interleaved_mode
    self._metrics_collector = metrics_collector

    # Stages 1-4 represent the life cycle of a request.
    # Stage 1
    # At first, a request is placed here in order to get prefilled.
    self._prefill_backlog = queue.Queue()
    if self._metrics_collector:
      self._metrics_collector.get_prefill_backlog_metric().set_function(
          lambda: float(self._prefill_backlog.qsize())
      )

    # Stage 2
    # After prefilling, it is placed here in order to get transferred to
    # one of the generate backlogs.
    # Interleaved Mode: Max size is 1 to increase the HBM utilization
    # during generate.
    # Disaggregated Mode: Max size is 4 to allow for 2 prefills to be enqueued
    # while 1 transfer is enqueued while 1 is being transferred.
    # TODO: Make queue size configurable.
    self._transfer_backlogs = [
        queue.Queue(1 if self._interleaved_mode else 4)
        for i in range(len(self._prefill_engines))
    ]
    if self._metrics_collector:
      for idx, backlog in enumerate(self._transfer_backlogs):
        self._metrics_collector.get_transfer_backlog_metric(idx).set_function(
            functools.partial(float, backlog.qsize())
        )
    # Stage 3
    # Each generate engine accesses its own generate backlog.
    # Interleaved Mode: Max size is 1 to increase the HBM utilization
    # during generate.
    # Disaggregated Mode: Set as 1/3 the number of concurrent decodes.
    # TODO: Calculate the backlog to saturate the generate engine while
    # minimizing the memory usage for disaggregated mode.
    # TODO: Make queue size configurable.
    self._generate_backlogs = {
        idx: queue.Queue(
            1 if self._interleaved_mode else engine.max_concurrent_decodes // 3
        )
        for idx, engine in enumerate(self._generate_engines)
    }
    if self._metrics_collector:
      for idx, backlog in self._generate_backlogs.items():
        self._metrics_collector.get_generate_backlog_metric(idx).set_function(
            functools.partial(float, backlog.qsize())
        )
    # Stage 4
    # After generation, ActiveRequests are placed on the detokenization backlog
    # for tokens to be sent into each ActiveRequest's return channel.
    # We have one of these per generate engine to simplify the logic keeping
    # track of which generation engine to replace slots on.
    # This is a queue of either - tuple[int, ActiveRequest] which represents our
    # active requests, or tuple[int, sample_tokens]. We combine these into one
    # queue because it allows us to be somewhat clever with how we do
    # detokenization.
    # If the detokenization receives an (int, ActiveRequest) this signifies
    # that slot int should from now be placing tokens in the return channel of
    # the ActiveRequest.
    # If it receives (int, sample_tokens) then it actually
    # does a detokenization for any slots which have previously been set active
    # via the previous kind of object, and the int is used to log which step
    # the tokens were created at. By having them in one queue we prevent
    # the possibility of race conditions where a slot is made live before the
    # tokens are ready and it receives tokens from a different sequence,
    # or tokens detokenized before the relevant slot is live.
    self._detokenize_backlogs = [
        # We don't let detokenization accumulate more than 8 steps to avoid
        # synchronization issues.
        queue.Queue(8)
        for _ in self._generate_engines
    ]

    # A queue of integers representing available 'slots' in the decode
    # operation. I.e. potentially available rows in the batch and/or microbatch.
    # When we want to insert a prefill result, we pop an integer to insert at.
    # When this is empty, it means all slots are full.
    self._generate_slots = [
        queue.Queue(engine.max_concurrent_decodes)
        for engine in self._generate_engines
    ]
    _ = [
        [
            self._generate_slots[idx].put(i)
            for i in range(engine.max_concurrent_decodes)
        ]
        for idx, engine in enumerate(self._generate_engines)
    ]

    self._jax_padding = jax_padding

    # Create all threads
    self._prefill_threads = [
        JetThread(
            target=functools.partial(self._prefill_thread, idx),
            name=f"prefill-{idx}",
            daemon=True,
        )
        for idx in range(len(self._prefill_engines))
    ]
    self._transfer_threads = [
        JetThread(
            target=functools.partial(
                self._transfer_thread,
                idx,
            ),
            name=f"transfer-{idx}",
            daemon=True,
        )
        for idx in range(len(self._prefill_engines))
    ]
    self._generate_threads = [
        JetThread(
            target=functools.partial(
                self._generate_thread,
                idx,
            ),
            name=f"generate-{idx}",
            daemon=True,
        )
        for idx in range(len(self._generate_engines))
    ]
    self.detokenize_threads = [
        JetThread(
            target=functools.partial(
                self._detokenize_thread,
                idx,
            ),
            name=f"detokenize-{idx}",
        )
        for idx in range(len(self._generate_engines))
    ]
    self._all_threads = list(
        itertools.chain(
            self._prefill_threads,
            self._transfer_threads,
            self._generate_threads,
            self.detokenize_threads,
        )
    )
    self.live = True
    self._is_ray_backend = is_ray_backend
    # Start all threads
    for t in self._all_threads:
      t.start()

  def stop(self):
    """Stops the driver and all background threads."""
    # Signal to all threads that they should stop.
    self.live = False

    all_backlogs = list(
        itertools.chain(
            [self._prefill_backlog],
            self._transfer_backlogs,
            self._generate_backlogs.values(),
            self._detokenize_backlogs,
        )
    )

    while any(t.is_alive() for t in self._all_threads):
      # Empty all backlogs and mark any remaining requests as cancelled.
      for q in all_backlogs:
        while True:
          try:
            r = q.get_nowait()
            if r is None:
              continue
            elif isinstance(r, ActiveRequest):
              r.return_channel = None
            else:  # detokenize backlog
              _, r = r
              if isinstance(r, ActiveRequest):
                r.return_channel = None
          except queue.Empty:
            break

      # Put sentinels to unblock threads.
      for q in all_backlogs:
        try:
          q.put_nowait(None)
        except queue.Full:
          pass

    # Wait for all threads to stop.
    for t in self._all_threads:
      t.join()

  def get_total_concurrent_requests(self) -> int:
    """Gets the total number of concurrent requests the driver can handle."""
    # We don't support filling all backlogs at once because it can cause GIL
    # contention.
    total_max_concurrent_decodes = sum(
        [e.max_concurrent_decodes for e in self._generate_engines]
    )
    return total_max_concurrent_decodes

  def place_request_on_prefill_queue(self, request: ActiveRequest):
    """Used to place new requests for prefilling and generation."""
    # Don't block so we can fail and shed load when the queue is full.
    self._prefill_backlog.put(request, block=False)

  def _process_prefill_content(
      self,
      request: ActiveRequest,
      tokenizer: tokenizer_api.Tokenizer,
      is_bos: bool,
      max_prefill_length: int,
  ) -> Tuple[jax.Array | np.ndarray, int]:
    content = request.prefill_content
    if isinstance(content, str):
      # If it's text input, tokenize and pad the input.
      return tokenizer.encode(
          content,
          is_bos=is_bos,
          max_prefill_length=max_prefill_length,
          jax_padding=self._jax_padding,
      )
    else:
      # If it's token input, pad the input.
      return token_utils.pad_tokens(
          content,
          tokenizer.bos_id,
          tokenizer.pad_id,
          is_bos=is_bos,
          max_prefill_length=max_prefill_length,
          jax_padding=self._jax_padding,
      )

  def _prefill_thread(self, idx: int):
    """Thread which runs in the background performing prefills."""
    logging.info("---------Spinning up prefill thread %d.---------", idx)
    prefill_engine = self._prefill_engines[idx]
    prefill_params = self._prefill_params[idx]
    metadata = prefill_engine.get_tokenizer()
    tokenizer = prefill_engine.build_tokenizer(metadata)
    logging.info("---------Prefill params %d loaded.---------", idx)

    while self.live:
      my_transfer_backlog = self._transfer_backlogs[idx]
      # The prefill thread can just sleep until it has work to do.
      request = self._prefill_backlog.get(block=True)

      if request is None:
        break
      request.metadata.prefill_dequeue_time = time.perf_counter()
      is_bos = True
      logging.info(
          "Prefilling on prefill engine %d : prefill queue size, %d,"
          " is_bos: %s",
          idx,
          self._prefill_backlog.qsize(),
          is_bos,
      )
      # Tokenize and padding the text or token input.
      padded_tokens, true_length = self._process_prefill_content(
          request, tokenizer, is_bos, prefill_engine.max_prefill_length
      )
      if isinstance(prefill_engine, engine_api.JetStreamEngine):
        request.padded_token_length = token_utils.take_nearest_length(
            prefill_engine.prefill_buckets, true_length
        )
        prefill_engine.set_padded_token_length(request.padded_token_length)

      # Compute new kv cache for the prefill_content.
      prefill_result, first_token = prefill_engine.prefill(
          params=prefill_params,
          padded_tokens=padded_tokens,
          true_length=true_length,
      )

      request.prefill_result = prefill_result

      # put first token to detokenize queue
      request.complete = np.zeros((prefill_engine.samples_per_slot,), np.bool_)
      my_detokenize_backlog = self._detokenize_backlogs[idx]
      request.metadata.transfer_enqueue_time = time.perf_counter()
      my_detokenize_backlog.put(
          (first_token, request, request.metadata.prefill_dequeue_time),
          block=True,
      )

      # Once prefill is complete, place it on the generation queue and block if
      # full.
      my_transfer_backlog.put(request, block=True)
      logging.info(
          "Placed request on transfer queue %d, %d queued requests.",
          idx,
          my_transfer_backlog.qsize(),
      )
      if self._metrics_collector:
        self._metrics_collector.get_request_input_length().observe(true_length)

      if self._metrics_collector:
        self._metrics_collector.get_time_per_prefill_token().observe(
            (
                request.metadata.transfer_enqueue_time
                - request.metadata.prefill_dequeue_time
            )
            / true_length
        )

      del prefill_result
      del request

  def _jax_transfer_prefill_result(
      self, new_request: ActiveRequest, target_idx: int
  ):
    new_request.prefill_result = jax.device_put(
        new_request.prefill_result,
        self._generate_engines[target_idx].get_prefix_destination_sharding(),
    )
    # Block here so we don't block on the generate thread that steps.
    jax.block_until_ready(new_request.prefill_result)

  def _ray_transfer_prefill_result(
      self, new_request: ActiveRequest, target_idx: int
  ):
    self._generate_engines[target_idx].transfer(new_request.prefill_result)

  def _transfer_prefill_result(
      self, new_request: ActiveRequest, target_idx: int
  ):
    if self._is_ray_backend:
      self._ray_transfer_prefill_result(new_request, target_idx)
    else:
      self._jax_transfer_prefill_result(new_request, target_idx)

  def _transfer_thread(self, idx: int):
    """Transfers the kv cache on an active request to the least full
    generate backlog."""
    transfer_backlog = self._transfer_backlogs[idx]

    while self.live:
      # The transfer thread can just sleep until it has work to do.
      new_request = transfer_backlog.get(block=True)
      if new_request is None:
        break
      new_request.metadata.transfer_dequeue_time = time.perf_counter()
      target_idx = min(
          self._generate_backlogs.items(), key=lambda q: q[1].qsize()
      )[0]
      # Only transfer the KVCache for the disaggregated serving.
      # TODO: Remove the conditional after fixing the compatibility.
      if not self._interleaved_mode:
        logging.info(
            "Transferring prefill from prefill engine %d "
            "to generate engine %d.",
            idx,
            target_idx,
        )
        # Transfer the info to the relevant generate slice.
        self._transfer_prefill_result(new_request, target_idx)
      # Place the request on the correct generate backlog and block if full.
      new_request.metadata.generate_enqueue_time = time.perf_counter()
      self._generate_backlogs[target_idx].put(new_request, block=True)
      logging.info(
          "Successfully transferred prefill "
          "from prefill engine %d to generate engine %d "
          "(%d requests now in backlog).",
          idx,
          target_idx,
          self._generate_backlogs[target_idx].qsize(),
      )

  def _generate_thread(self, idx: int):
    """Step token generation and insert prefills from backlog."""
    logging.info("---------Spinning up generate thread %d.---------", idx)
    generate_engine = self._generate_engines[idx]
    my_slots = self._generate_slots[idx]
    my_generate_backlog = self._generate_backlogs[idx]
    my_detokenize_backlog = self._detokenize_backlogs[idx]

    # Keep track of what step tokens were generated at.
    generate_timestep = 0
    # State to store things like running kv cache in.
    decode_state = generate_engine.init_decode_state()

    generate_params = self._generate_params[idx]
    logging.info("---------Generate params %d loaded.---------", idx)
    time_of_last_generate = time.time()
    time_of_last_print = time.time()
    while self.live:
      if (time.time() - time_of_last_print) > 1:
        logging.info(
            "Generate thread making a decision with:"
            " prefill_backlog=%d"
            " generate_free_slots=%d",
            self._prefill_backlog.qsize(),
            my_slots.qsize(),
        )
        time_of_last_print = time.time()

      max_concurrent_decodes = generate_engine.max_concurrent_decodes

      if self._metrics_collector:
        self._metrics_collector.get_slots_used_percentage_metric(
            idx
        ).set_function(
            lambda: float(1 - (my_slots.qsize() / max_concurrent_decodes))
        )

      # Check if there are any free my_slots. We don't want to block here since
      # we can still generate if we can't insert. We do this in a while loop to
      # insert as many sequences as possible.
      while True:
        my_slots_size = my_slots.qsize()

        try:
          slot = my_slots.get(block=False)
          # Found a slot, now see if we can fill it.
        except queue.Empty:
          # Exit this while loop as we have no free slots to insert into.
          break

        # We block when the decode slots are all free since we need to get a
        # prefilled request to insert. We add timeout for the block to handle
        # the case when the prefill backlog is cancelled and we end up with no
        # more useful prefill work to do.
        block = my_slots_size == max_concurrent_decodes
        if self._interleaved_mode:
          # For interleaved mode, we also blocks when prefill backlog
          # is not empty or there are transfer work to do.
          block |= not self._prefill_backlog.empty()
          block |= not self._transfer_backlogs[idx].empty()
        try:
          new_request = my_generate_backlog.get(block=block, timeout=1.0)
          if new_request is None:
            break
          new_request.metadata.generate_dequeue_time = time.perf_counter()
          if (
              self._metrics_collector
              and new_request.metadata.start_time is not None
          ):
            self._metrics_collector.get_queue_duration().observe(
                # Time in prefill queue
                new_request.metadata.prefill_dequeue_time
                - new_request.metadata.prefill_enqueue_time
                # Time in transfer queue
                + new_request.metadata.transfer_dequeue_time
                - new_request.metadata.transfer_enqueue_time
                # Time in generate queue
                + new_request.metadata.generate_dequeue_time
                - new_request.metadata.generate_enqueue_time
            )
          # Got free slot and new request, use them.
        except queue.Empty:
          # No new requests, we can't insert, so put back slot.
          my_slots.put(slot, block=False)
          # If we were blocking and hit the timeout, then retry the loop.
          # Otherwise, we can exit and proceed to generation.
          if block:
            continue
          else:
            break

        # Signal to kill the thread.
        if new_request is None:
          return

        logging.info(
            "Generate slice %d filling slot %d at step %d.",
            idx,
            slot,
            generate_timestep,
        )

        if isinstance(generate_engine, engine_api.JetStreamEngine):
          generate_engine.set_padded_token_length(
              new_request.padded_token_length
          )

        decode_state = generate_engine.insert(
            new_request.prefill_result, decode_state, slot=slot
        )
        del new_request.prefill_result
        new_request.generate_timestep_added = generate_timestep
        new_request.complete = np.zeros(
            (generate_engine.samples_per_slot,), dtype=np.bool_
        )
        # Respond to detokenization backpressure.
        my_detokenize_backlog.put((slot, new_request), block=True)

      # At this point, we know that we have at least some slots filled.
      assert (
          my_slots.qsize() < max_concurrent_decodes
      ), "At this point we must have some requests inserted into the slots."

      # Now we actually take a generate step on requests in the slots.
      decode_state, sampled_tokens = generate_engine.generate(
          generate_params, decode_state
      )
      sampled_tokens.copy_to_host_async()
      # Respond to detokenization backpressure.
      my_detokenize_backlog.put((generate_timestep, sampled_tokens), block=True)
      generate_timestep += 1
      logging.info(
          "Generate engine %d step %d - slots free : %d / %d, took %.2fms",
          idx,
          generate_timestep,
          my_slots_size,
          max_concurrent_decodes,
          (time.time() - time_of_last_generate) * 10**3,
      )
      time_of_last_generate = time.time()

  def _detokenize_thread(self, idx: int):
    """Detokenize sampled tokens and returns them to the user."""
    # One of these per generate engine.
    # For all filled my_slots, pop the sampled token onto the relevant
    # requests return channel. If it done, place it back onto free slots.
    my_detokenize_backlog = self._detokenize_backlogs[idx]
    my_generate_engine = self._generate_engines[idx]
    my_slots = self._generate_slots[idx]

    metadata = my_generate_engine.get_tokenizer()
    tokenizer = my_generate_engine.build_tokenizer(metadata)
    my_live_requests = {
        i: None for i in range(my_generate_engine.max_concurrent_decodes)
    }
    while self.live:
      data = my_detokenize_backlog.get(block=True)
      if data is None:
        break
      start_detokenize_time = time.time()
      # prefill first token
      if isinstance(data[0], engine_api.ResultTokens):
        request_first_token, request, _ = data
        request_first_token = request_first_token.convert_to_numpy()

        results, complete = token_utils.process_result_tokens(
            tokenizer=tokenizer,
            slot=0,  # always 0 as prefill only run 1 sample
            slot_max_length=request.max_tokens,
            result_tokens=request_first_token,
            is_client_side_tokenization=request.is_client_side_tokenization,
            complete=request.complete,
        )
        request.complete = complete
        # Return some output samples.
        request.enqueue_samples(results)

        first_token_return_time = time.perf_counter()
        if self._metrics_collector:
          self._metrics_collector.get_time_to_first_token().observe(
              first_token_return_time - request.metadata.prefill_dequeue_time
          )
        logging.info(
            "TTFT duration: %fms",
            (first_token_return_time - request.metadata.prefill_dequeue_time)
            * 1000,
        )
      # generate step tokens
      elif isinstance(data[1], engine_api.ResultTokens):
        # We want to detokenize them.
        generate_timestep_added, result_tokens = data
        # Disable attribute error because pytype doesn't know this
        # is a result tokens, and we can't annotate the tuple.
        result_tokens = result_tokens.convert_to_numpy()

        for slot, request in my_live_requests.items():
          if request is not None:
            results, complete = token_utils.process_result_tokens(
                tokenizer=tokenizer,
                slot=slot,
                slot_max_length=request.max_tokens,
                result_tokens=result_tokens,
                is_client_side_tokenization=request.is_client_side_tokenization,
                complete=request.complete,
            )
            request.complete = complete
            # Return some output samples.
            request.enqueue_samples(results)
            if request.complete.all():
              request.metadata.complete_time = time.perf_counter()
              request.return_channel.close()
              if self._metrics_collector:
                self._metrics_collector.get_request_output_length().observe(
                    result_tokens.get_result_at_slot(slot).lengths
                )
                self._metrics_collector.get_request_success_count_metric().inc()
                self._metrics_collector.get_time_per_output_token().observe(
                    (
                        request.metadata.complete_time
                        - request.metadata.transfer_enqueue_time
                    )
                    / result_tokens.get_result_at_slot(slot).lengths
                )
                self._metrics_collector.get_time_per_request().observe(
                    request.metadata.complete_time
                    - request.metadata.transfer_enqueue_time
                )

                if request.metadata.start_time:
                  total_time = (
                      request.metadata.complete_time
                      - request.metadata.start_time
                  )
                  prefill_time = (
                      request.metadata.transfer_enqueue_time
                      - request.metadata.prefill_dequeue_time
                  )
                  generate_time = (
                      request.metadata.complete_time
                      - request.metadata.generate_dequeue_time
                  )
                  self._metrics_collector.get_wait_time_per_request().observe(
                      total_time - prefill_time - generate_time
                  )
              # Place the slot back on the free queue.
              my_live_requests[slot] = None
              my_slots.put(slot, block=False)  # This should always have space.
              my_generate_engine.free_resource(slot)
        logging.info(
            "Detokenizing generate step %d took %.2fms",
            generate_timestep_added,
            (time.time() - start_detokenize_time) * 10**3,
        )
      else:
        # We want to update a slot with the new channel.
        slot, active_request = data
        my_live_requests[slot] = active_request


class LLMOrchestrator(jetstream_pb2_grpc.OrchestratorServicer):
  """Coordinates a set of prefill and generate slices for LLM decoding."""

  _driver: Driver

  def __init__(self, driver: Driver):
    self._driver = driver

  def _get_prefill_content(
      self, request: jetstream_pb2.DecodeRequest
  ) -> Tuple[str | list[int], bool]:
    which_content = request.WhichOneof("content")
    content = getattr(request, which_content)
    if which_content == "text_content":
      return cast(jetstream_pb2.DecodeRequest.TextContent, content).text, False
    else:
      return (
          list(
              cast(jetstream_pb2.DecodeRequest.TokenContent, content).token_ids
          ),
          True,
      )

  def process_client_side_tokenization_response(self, response: Any):
    samples = []
    for sample in response:
      samples.append(
          jetstream_pb2.DecodeResponse.StreamContent.Sample(
              token_ids=sample.token_ids,
          )
      )
    return jetstream_pb2.DecodeResponse(
        stream_content=jetstream_pb2.DecodeResponse.StreamContent(
            samples=samples
        )
    )

  def should_buffer_response(self, response: Any) -> bool:
    for item in response:
      if item.text and token_utils.is_byte_token(item.text[-1]):
        # If any sample ends in bytes, this means we might still need to
        # decode more bytes to compose the string.
        return True

  def process_server_side_tokenization_response(
      self, response: Any, buffered_response_list
  ):
    # Flush the buffered responses to each sample of current response.
    current_response_with_flushed_buffer = list(
        zip(*buffered_response_list, response)
    )
    # Empty buffer: [[s0_cur], [s1_cur], ...]
    # Has buffer:
    # [[s0_b0, s0_b1, ..., s0_cur], [s1_b0, s1_b1, ..., s1_cur], ...]
    current_response_with_flushed_buffer = cast(
        list[list[ReturnSample]], current_response_with_flushed_buffer
    )
    # Form correct sample(s) and return as StreamContent for this iteration.
    samples = []
    for sample in current_response_with_flushed_buffer:
      text = []
      token_ids = []
      for resp in sample:
        text.extend(resp.text)
        token_ids.extend(resp.token_ids)
      samples.append(
          jetstream_pb2.DecodeResponse.StreamContent.Sample(
              text=token_utils.text_tokens_to_str(text),
              token_ids=token_ids,
          )
      )
    return jetstream_pb2.DecodeResponse(
        stream_content=jetstream_pb2.DecodeResponse.StreamContent(
            samples=samples
        )
    )

  async def Decode(  # pylint: disable=invalid-overridden-method
      self,
      request: jetstream_pb2.DecodeRequest,
      context: Optional[grpc.aio.ServicerContext] = None,
  ) -> AsyncIterator[jetstream_pb2.DecodeResponse]:
    """Decode."""
    if context is None:
      logging.warning(
          "LLM orchestrator is being used in offline test mode, and will not"
          " respond to gRPC queries - only direct function calls."
      )
    is_client_side_tokenization = False
    return_channel = async_multifuture.AsyncMultifuture()
    if context:
      context.add_done_callback(return_channel.cancel)
    prefill_content, is_client_side_tokenization = self._get_prefill_content(
        request
    )
    # Wrap request as an ActiveRequest.
    active_request = ActiveRequest(
        max_tokens=request.max_tokens,
        prefill_content=prefill_content,
        is_client_side_tokenization=is_client_side_tokenization,
        return_channel=return_channel,
        metadata=ActiveRequestMetadata(
            start_time=request.metadata.start_time,
            prefill_enqueue_time=time.perf_counter(),
        ),
    )
    # The first stage is being prefilled, all other stages are handled
    # inside the driver (transfer, generate*N, detokenize).
    try:
      self._driver.place_request_on_prefill_queue(active_request)
    except queue.Full:
      # Safely abort the gRPC server thread with a retriable error.
      await _abort_or_raise(
          context=context,
          code=grpc.StatusCode.RESOURCE_EXHAUSTED,
          details=(
              "The driver prefill queue is full and more requests cannot be"
              " handled. You may retry this request."
          ),
      )
    logging.info(
        "Placed request on the prefill queue.",
    )
    # When an active request is created a queue is instantiated. New tokens
    # are placed there during the decoding loop, we pop from that queue by
    # using the .next method on the active request.
    # Yielding allows for the response to be a streaming grpc call - which
    # can be called via iterating over a for loop on the client side.
    # The DecodeResponse stream should consume all generated tokens in
    # return_channel when complete signal is received (AsyncMultifuture
    # promises this).
    buffered_response_list = []
    async for response in active_request.return_channel:
      response = cast(list[ReturnSample], response)
      if is_client_side_tokenization:
        # If is_client_side_tokenization, the client should request with token
        # ids, and the JetStream server will return token ids as response.
        # The client should take care of tokenization and detokenization.
        yield self.process_client_side_tokenization_response(response)
      else:
        # Buffer response mechanism is used to handle streaming
        # detokenization with special character (For some edge cases with
        # SentencePiece tokenizer, it requires to decode a complete sequence
        # instead of a single token).
        if self.should_buffer_response(response):
          buffered_response_list.append(response)
          continue
        yield self.process_server_side_tokenization_response(
            response, buffered_response_list
        )
        # Reset buffer after flushed.
        buffered_response_list = []

  async def HealthCheck(  # pylint: disable=invalid-overridden-method
      self,
      request: jetstream_pb2.HealthCheckRequest,
      context: Optional[grpc.aio.ServicerContext] = None,
  ) -> jetstream_pb2.HealthCheckResponse:
    """HealthCheck."""
    if context is None:
      logging.warning(
          "LLM orchestrator is being used in offline test mode, and will not"
          " respond to gRPC queries - only direct function calls."
      )
    is_live = self._driver.live
    return jetstream_pb2.HealthCheckResponse(is_live=is_live)<|MERGE_RESOLUTION|>--- conflicted
+++ resolved
@@ -108,8 +108,6 @@
 handler.setFormatter(formatter)
 root.addHandler(handler)
 
-
-<<<<<<< HEAD
 @dataclasses.dataclass
 class ActiveRequestMetadata:
   """Inference request metadata."""
@@ -127,9 +125,6 @@
 
   complete_time: Optional[float] = None
 
-
-=======
->>>>>>> 45f8735e
 @dataclasses.dataclass
 class ActiveRequest:
   """Current state of the driver."""
